--- conflicted
+++ resolved
@@ -32,17 +32,9 @@
     ...               alt_text="Topographic map showing the Tsalet catchment boundary",
     ...               caption="Figure 1: Tsalet catchment area from Swiss Federal Office")
     """
-<<<<<<< HEAD
-    # Construct path to image
-    base_path = os.path.join("..", "SUPPORT_REPO", image_folder)
+    base_path = os.path.join("..", "SUPPORT_REPO/static/figures", image_folder)
     image_path = os.path.join(base_path, image_filename)
     
-    # Check if file exists
-=======
-    # Define the path to the image in the 'sources' folder
-    image_path = os.path.join("../SUPPORT_REPO/static/figures/figures_exercises", image_filename)
-    # Check if the file exists
->>>>>>> a569cbd1
     if not os.path.exists(image_path):
         print(f"Error: Image '{image_filename}' not found at {os.path.abspath(image_path)}")
         return
