--- conflicted
+++ resolved
@@ -100,22 +100,18 @@
                 "url": "https://www.dropbox.com/scl/fi/knhe7w2wfsosruf2ryiyn/parameterization_3zones.gpkg?rlkey=j7e2zn6tr73m5q955h75li9yt&dl=1", 
                 "filename": "parameterization_zones.gpkg", 
                 "readme_url": "https://www.dropbox.com/scl/fi/6fa7vuff9muqjsk55evpn/readme.md?rlkey=lxowf94vw9ispzylnl3bxagxo&dl=1", 
-<<<<<<< HEAD
             }, 
             "baseline_model": {
                 "url": "https://www.dropbox.com/scl/fi/arl24crs8hethsls2c8wk/limmat_valley_model_nwt.zip?rlkey=dqjn7gwuef8k0hhq09bbo4t2m&dl=1", 
                 "filename": "limmat_valley_base_model_nwt.zip",
                 "readme_url": "https://www.dropbox.com/scl/fi/d75bbhtt75hj7mjjbm9g4/readme.md?rlkey=mke9qqfruozxx5b5lg0fr40z9&dl=1",
             }, 
-=======
-            },
             "river_data": {
                 "url": "https://www.dropbox.com/scl/fi/q8x027ahe5cpqcbs52tei/Pegel_Tagesmittel.zip?rlkey=ewwzx25nn35ra8dfe5lui2hge&dl=1", 
                 "filename": "Pegel_Tagesmittel.zip",
                 "layer": None,  # No specific layer for river data
                 "readme_url": "https://www.dropbox.com/scl/fi/k3gsvlo1smsmum7mb3epa/readme.md?rlkey=4ahplwgp50jnhcqpckpxwqnaj&dl=1", 
             }
->>>>>>> 6f66f867
         },
         "switch": {
             "groundwater_map_norm": "https://ethz-my.sharepoint.com/:u:/r/personal/XXXX/applied_gw_modelling_zurich_case_study_data/Grundwasservorkommen_-OGD/Grundwasservorkommen_-OGD.gpkg?csf=1&web=1&e=henbgz",
